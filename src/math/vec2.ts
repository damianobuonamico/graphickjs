--- conflicted
+++ resolved
@@ -286,8 +286,9 @@
  * @param {ReadonlyVec2} b the second operand
  * @returns {Number} angle between a and b
  */
-export function angle(a: ReadonlyVec2, b: ReadonlyVec2): number {
-  return Math.atan2(b[1] - a[1], b[0] - a[0]);
+export function angle(a: ReadonlyVec2, b: ReadonlyVec2, clamp: boolean = false): number {
+  if (clamp) return Math.atan2(b[1] - a[1], b[0] - a[0]);
+  return Math.sign(a[0] * b[1] - a[1] * b[0]) * Math.acos(dot(a, b) / (len(a) * len(b)));
 }
 
 /**
@@ -304,7 +305,6 @@
 }
 
 /**
-<<<<<<< HEAD
  * Rotates a given vector
  *
  * @param {ReadonlyVec2} a point to rotate
@@ -317,7 +317,22 @@
   const coefficients = sub(a, b);
   out[0] = b[0] + coefficients[0] * Math.cos(t) - coefficients[1] * Math.sin(t);
   out[1] = b[1] + coefficients[0] * Math.sin(t) + coefficients[1] * Math.cos(t);
-=======
+  return out;
+}
+
+/**
+ * Scales a given vector
+ *
+ * @param {ReadonlyVec2} a point to scale
+ * @param {ReadonlyVec2} b center of scale
+ * @param {ReadonlyVec2 | Number} t magnitude of scale
+ * @returns {vec2} out
+ */
+export function scale(a: vec2, b: vec2, t: vec2 | number, self: boolean = false): vec2 {
+  return add(mul(sub(a, b, self), t, self), b, self);
+}
+
+/**
  * Snaps the input vector to regular angle increments
  *
  * @param {ReadonlyVec2} a
@@ -327,31 +342,15 @@
 export function snap(a: ReadonlyVec2, intervals: number = 8, self: boolean = false): vec2 {
   const out = self ? a : create();
   const increment = (Math.PI * 2) / intervals;
-  let ang = Math.round(Math.atan2(0 - a[1], 1 - a[0]) / increment) * increment;
+  let ang = Math.round(angle(a, [0, 1], true) / increment) * increment;
   let len = length(a);
   out[0] = -Math.cos(ang);
   out[1] = -Math.sin(ang);
   mul(out, len, true);
->>>>>>> e9a8fb2c
-  return out;
-}
-
-/**
-<<<<<<< HEAD
- * Scales a given vector
- *
- * @param {ReadonlyVec2} a point to scale
- * @param {ReadonlyVec2} b center of scale
- * @param {ReadonlyVec2 | Number} t magnitude of scale
- * @returns {vec2} out
- */
-export function scale(a: vec2, b: vec2, t: vec2 | number, self: boolean = false): vec2 {
-  return add(mul(sub(a, b, self), t, self), b, self);
-}
-
-/**
-=======
->>>>>>> e9a8fb2c
+  return out;
+}
+
+/**
  * Alias for {@link vec2.subtract}
  * @function
  */
