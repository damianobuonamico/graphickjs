import { BUTTONS } from '@utils/keys';
import { vec2 } from '@math';
import Bezier from '../ecs/entities/bezier';
import Element from '../ecs/entities/element';
import Handle from '../ecs/entities/handle';
import Vertex from '../ecs/entities/vertex';
import InputManager from '../input';
import { createVertices } from '../renderer/geometry';
import SceneManager from '../scene';
import SelectionManager from '../selection';

interface SelectToolData {
  element?: Element;
}

// TODO: curve selection
const onVSelectPointerDown = () => {
  const entity = InputManager.hover.entity;
  const el = InputManager.hover.element;
  const element = el && el.type === 'element' ? (el as Element) : null;
  const bezier = entity && entity.type === 'bezier' ? (entity as Bezier) : undefined;
  const handle = entity && entity.type === 'handle' ? (entity as Handle) : undefined;
  const vertex = handle && handle.handleType === 'vertex' ? (handle.parent as Vertex) : undefined;
  const rect = InputManager.tool.data as SelectToolData;

  let draggingOccurred = false;
  let elementIsAddedToSelection = false;

  if (element) {
    if (vertex) {
      if (!element.selection.has(vertex.id)) {
        if (!InputManager.keys.shift) SelectionManager.clear();
        element.selection.select(vertex);
        elementIsAddedToSelection = true;
      }
    } else if (handle) {
    } else {
      if (!element.selection.full) {
        if (!InputManager.keys.shift) {
          SelectionManager.clear();
        }
        elementIsAddedToSelection = true;
      }
      element.selection.all();
      if (InputManager.keys.alt) {
        const entities = SelectionManager.entities;
        SelectionManager.clear();
        entities.forEach((entity) => {
          const duplicate = SceneManager.duplicate(entity);
          if (duplicate) SelectionManager.select(duplicate);
        });
      }
    }
  } else {
    if (!InputManager.keys.shift) {
      SelectionManager.clear();
    }
    rect.element = new Element({
      position: InputManager.scene.position,
      vertices: createVertices('rectangle', vec2.create()),
      closed: true
    });
    SceneManager.pushRenderOverlay(rect.element);
  }

  function onPointerMove() {
    draggingOccurred = true;
    if (element) {
      if (handle && !vertex) {
        if (InputManager.keys.space) {
          const angle = handle.parent.parent.transform.rotation;

          if (angle === 0) {
            handle.parent.transform.tempTranslate(InputManager.scene.movement);
          } else {
            const box = handle.parent.parent.unrotatedBoundingBox;
            const mid = vec2.div(vec2.add(box[0], box[1]), 2);

            const p = vec2.rotate([0, 0], mid, angle);

            const movement = vec2.rotate(InputManager.scene.movement, [0, 0], -angle);

            handle.parent.transform.tempTranslate(movement);

            const box1 = handle.parent.parent.unrotatedBoundingBox;
            const mid1 = vec2.div(vec2.add(box1[0], box1[1]), 2);

            const p1 = vec2.rotate([0, 0], mid1, angle);

            handle.parent.parent.transform.tempTranslate(vec2.sub(p, p1));
          }
        } else {
<<<<<<< HEAD
          const angle = handle.parent.parent.transform.rotation;

          if (angle === 0) {
            if (handle.id === handle.parent.left?.id)
              handle.parent.transform.tempTranslateLeft(
                InputManager.scene.movement,
                InputManager.keys.alt
              );
            else
              handle.parent.transform.tempTranslateRight(
                InputManager.scene.movement,
                InputManager.keys.alt
              );
          } else {
            const box = handle.parent.parent.unrotatedBoundingBox;
            const mid = vec2.div(vec2.add(box[0], box[1]), 2);

            const p = vec2.rotate([0, 0], mid, angle);

            const movement = vec2.rotate(InputManager.scene.movement, [0, 0], -angle);

            if (handle.id === handle.parent.left?.id)
              handle.parent.transform.tempTranslateLeft(movement, InputManager.keys.alt);
            else handle.parent.transform.tempTranslateRight(movement, InputManager.keys.alt);

            const box1 = handle.parent.parent.unrotatedBoundingBox;
            const mid1 = vec2.div(vec2.add(box1[0], box1[1]), 2);

            const p1 = vec2.rotate([0, 0], mid1, angle);

            handle.parent.parent.transform.tempTranslate(vec2.sub(p, p1));
          }
=======
          let value = vec2.sub(
            InputManager.scene.position,
            vec2.add(handle.parent.transform.position, handle.parent.parent.transform.position)
          );

          if (InputManager.keys.shift) vec2.snap(value, undefined, true);

          if (handle.id === handle.parent.left?.id)
            handle.parent.transform.translateLeft(
              vec2.sub(value, handle.parent.transform.left),
              InputManager.keys.alt
            );
          else
            handle.parent.transform.translateRight(
              vec2.sub(value, handle.parent.transform.right),
              InputManager.keys.alt
            );
>>>>>>> e9a8fb2c
        }
      } else {
        SelectionManager.forEach((element) => {
          const angle = (element as Element).transform.rotation;

          if (angle === 0) {
            if ((element as Element).selection.size) {
              (element as Element).selection.forEach((vertex) => {
                vertex.transform.tempTranslate(InputManager.scene.movement);
              });
            }
          } else {
            const box = (element as Element).unrotatedBoundingBox;
            const mid = vec2.div(vec2.add(box[0], box[1]), 2);

            const p = vec2.rotate([0, 0], mid, angle);

            const movement = vec2.rotate(InputManager.scene.movement, [0, 0], -angle);

            if ((element as Element).selection.size) {
              (element as Element).selection.forEach((vertex) => {
                vertex.transform.tempTranslate(movement);
              });
            }

            const box1 = (element as Element).unrotatedBoundingBox;
            const mid1 = vec2.div(vec2.add(box1[0], box1[1]), 2);

            const p1 = vec2.rotate([0, 0], mid1, angle);

            (element as Element).transform.tempTranslate(vec2.sub(p, p1));
          }
        });
      }
    } else if (rect.element) {
      draggingOccurred = false;
      rect.element.vertices = createVertices('rectangle', InputManager.scene.delta);
      const box = rect.element.boundingBox;
      const entities = SceneManager.getEntitiesIn(box);
      entities.forEach((entity) => {
        if (entity.type === 'element') {
          const vertices = new Set<Vertex>();
          (entity as Element).getEntitiesIn(box, vertices, true);
          (entity as Element).selection.temp(vertices);
          if (!(entity as Element).selection.size) entities.delete(entity);
        }
      });
      SelectionManager.temp(entities);
    }
  }

  function onPointerUp(abort?: boolean) {
    SelectionManager.sync(true);
    if (rect.element) {
      SceneManager.popRenderOverlay(rect.element.id);
      rect.element = undefined;
    }

    if (element) {
      if (vertex) {
        if (abort) {
          SelectionManager.forEach((element) => {
            (element as Element).selection.forEach((vertex) => {
              vertex.transform.clear();
            });
          });

          (element as Element).transform.clear();
        } else if (draggingOccurred && element.selection.size) {
          SelectionManager.forEach((element) => {
            (element as Element).selection.forEach((vertex) => {
              vertex.transform.apply();
            });

            (element as Element).transform.apply();
          });
        } else if (element.selection.has(vertex.id) && !elementIsAddedToSelection) {
          if (InputManager.keys.shift) {
            element.selection.deselect(vertex.id);
          } else {
            if (InputManager.button === BUTTONS.LEFT) SelectionManager.clear();
            element.selection.select(vertex);
          }
        }
      } else if (handle) {
        if (abort) {
          handle.parent.transform.clear();
          handle.parent.parent.transform.clear();
        } else {
          handle.parent.transform.apply();
          handle.parent.parent.transform.apply();
        }
      } else {
        if (abort) {
          SelectionManager.forEach((element) => {
            (element as Element).selection.forEach((vertex) => {
              vertex.transform.clear();
            });
          });

          (element as Element).transform.clear();
        } else if (draggingOccurred && element.selection.size) {
          SelectionManager.forEach((element) => {
            (element as Element).selection.forEach((vertex) => {
              vertex.transform.apply();
            });
          });

          (element as Element).transform.apply();
        }
      }
    }
  }

  return {
    onPointerMove,
    onPointerUp
  };
};

export default onVSelectPointerDown;<|MERGE_RESOLUTION|>--- conflicted
+++ resolved
@@ -90,18 +90,24 @@
             handle.parent.parent.transform.tempTranslate(vec2.sub(p, p1));
           }
         } else {
-<<<<<<< HEAD
           const angle = handle.parent.parent.transform.rotation;
+
+          let value = vec2.sub(
+            InputManager.scene.position,
+            vec2.add(handle.parent.transform.position, handle.parent.parent.transform.position)
+          );
+
+          if (InputManager.keys.shift) vec2.snap(value, undefined, true);
 
           if (angle === 0) {
             if (handle.id === handle.parent.left?.id)
               handle.parent.transform.tempTranslateLeft(
-                InputManager.scene.movement,
+                vec2.sub(value, handle.parent.transform.left),
                 InputManager.keys.alt
               );
             else
               handle.parent.transform.tempTranslateRight(
-                InputManager.scene.movement,
+                vec2.sub(value, handle.parent.transform.right),
                 InputManager.keys.alt
               );
           } else {
@@ -110,7 +116,7 @@
 
             const p = vec2.rotate([0, 0], mid, angle);
 
-            const movement = vec2.rotate(InputManager.scene.movement, [0, 0], -angle);
+            const movement = vec2.rotate(value, [0, 0], -angle);
 
             if (handle.id === handle.parent.left?.id)
               handle.parent.transform.tempTranslateLeft(movement, InputManager.keys.alt);
@@ -123,25 +129,6 @@
 
             handle.parent.parent.transform.tempTranslate(vec2.sub(p, p1));
           }
-=======
-          let value = vec2.sub(
-            InputManager.scene.position,
-            vec2.add(handle.parent.transform.position, handle.parent.parent.transform.position)
-          );
-
-          if (InputManager.keys.shift) vec2.snap(value, undefined, true);
-
-          if (handle.id === handle.parent.left?.id)
-            handle.parent.transform.translateLeft(
-              vec2.sub(value, handle.parent.transform.left),
-              InputManager.keys.alt
-            );
-          else
-            handle.parent.transform.translateRight(
-              vec2.sub(value, handle.parent.transform.right),
-              InputManager.keys.alt
-            );
->>>>>>> e9a8fb2c
         }
       } else {
         SelectionManager.forEach((element) => {
